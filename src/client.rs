use serenity::{
    prelude::*,
    model::prelude::*,
    framework::standard::{
        CommandResult, Args, macros::{command, group, help},
    },
    Client,
};
use std::{io, fs};
use std::io::Read;
use serde::Deserialize;
use serenity::framework::StandardFramework;
use serenity::utils::MessageBuilder;
use serenity::framework::standard::{HelpOptions, CommandGroup, help_commands};
use std::collections::HashSet;
use crate::{prover};
use crate::error::BoxedErrorTrait;

const CONFIG_FILE_PATH: &'static str = "config.toml";
const GITHUB_LINK: &'static str = "https://github.com/arbaregni/resolution-prover/";

const PROVABLE_REACT: char = '✅';
const UNPROVABLE_REACT: char = '❌';

#[derive(Debug, Deserialize)]
struct Config {
    discord_bot_token: String,
    prefix: String,
}
impl Config {
    pub fn load() -> io::Result<Config> {
        let mut file = fs::File::open(CONFIG_FILE_PATH)?;
        let mut buf = String::new();
        file.read_to_string(&mut buf)?;
        let config = toml::from_str(buf.as_str())?;
        Ok(config)
    }
    pub fn token(&self) -> &str { self.discord_bot_token.as_str() }
    pub fn prefix(&self) -> &str { self.prefix.as_str() }
}

struct Handler;
impl EventHandler for Handler {
    fn ready(&self, _: Context, ready: Ready) {
        info!("{} is connected!", ready.user.name);
    }
}

#[group]
#[commands(about, verify, clauses)]
struct General;

#[help]
#[max_levenshtein_distance(3)]
#[command_not_found_text = "Could not find: `{}`."]
fn my_help(
    context: &mut Context,
    msg: &Message,
    args: Args,
    help_options: &'static HelpOptions,
    groups: &[&'static CommandGroup],
    owners: HashSet<UserId>
) -> CommandResult {
    help_commands::with_embeds(context, msg, args, help_options, groups, owners)
}

#[command]
#[description("about this project")]
fn about(ctx: &mut Context, msg: &Message, _args: Args) -> CommandResult {
    msg.channel_id.send_message(&ctx.http, |m| {
        m.embed(|e| {
            e.title("click for source")
                .description(&format!("uses resolution to verify statements and proofs\nreacting means {} a proof is found, {} means no proof is found\n",
                                       PROVABLE_REACT, UNPROVABLE_REACT)
                )
<<<<<<< HEAD
                .url("https://github.com/arbaregni/resolution_prover")
=======
                .url(GITHUB_LINK)
>>>>>>> ab91c7a1
        })
    })?;
    Ok( () )
}

#[command]
#[description("attempts to prove the expression with no priors\nNOTE: this is not the same thing as being true or false.")]
fn verify(ctx: &mut Context, msg: &Message, args: Args) -> CommandResult {
    let givens = vec![];
    let goal = args.message();
    match resolution_prover::find_proof(givens.as_slice(), goal) {
        Ok(success) => {
            // react to the message depending on whether we were able to prove the goal
            let r = if success { PROVABLE_REACT } else { UNPROVABLE_REACT };
            msg.react(ctx, r)?;
        }
        Err(err) => {
            let why = err.to_string();
            let response = MessageBuilder::new()
                .push_bold("Error with verify command\n")
                .push_codeblock_safe(why.as_str(), None)
                .build();
            msg.channel_id.say(&ctx.http, &response)?;
        }
    }
    Ok( () )
}
#[command]
#[description("converts an expression to clausal normal form")]
fn clauses(ctx: &mut Context, msg: &Message, args: Args) -> CommandResult {
    let query = args.message();
    match resolution_prover::find_clause_set(query) {
        Ok(clause_set) => {
            let content = format!("{:#?}", clause_set.clauses);
            msg.channel_id.say(&ctx.http, &content)?;
        }
        Err(err) => {
            let why = err.to_string();
            let content = MessageBuilder::new()
                .push_bold("Error with clauses command\n")
                .push_codeblock_safe(why.as_str(), None)
                .build();
            msg.channel_id.say(&ctx.http, &content)?;
        }
    }
    Ok( () )
}
pub fn start() -> std::result::Result<(), BoxedErrorTrait> {
    let config = Config::load()?;
    let mut client = Client::new(config.token(), Handler)?;
    client.with_framework(StandardFramework::new()
        .configure(|c| c
            .prefix(config.prefix())
        )
        .help(&MY_HELP)
        .before(|_, msg, cmd_name| {
            info!("running command `{}` for {}, sent at {}", cmd_name, msg.author.name, msg.timestamp);
            true
        })
        .after(|_, msg, cmd_name, error| {
           if let Err(why) = error {
               error!("error running command `{}` for {}, sent at {}: {:?}",
                      cmd_name, msg.author.name, msg.timestamp, why);
           }
        })
        .group(&GENERAL_GROUP)
    );
    client.start()?;
    Ok( () )
}<|MERGE_RESOLUTION|>--- conflicted
+++ resolved
@@ -73,11 +73,7 @@
                 .description(&format!("uses resolution to verify statements and proofs\nreacting means {} a proof is found, {} means no proof is found\n",
                                        PROVABLE_REACT, UNPROVABLE_REACT)
                 )
-<<<<<<< HEAD
-                .url("https://github.com/arbaregni/resolution_prover")
-=======
                 .url(GITHUB_LINK)
->>>>>>> ab91c7a1
         })
     })?;
     Ok( () )
